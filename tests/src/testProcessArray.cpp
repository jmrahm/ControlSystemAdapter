--- conflicted
+++ resolved
@@ -218,39 +218,6 @@
     typename ProcessArray<T>::SharedPtr receiver = senderReceiver.second;
     sender->get();
     receiver->get();
-<<<<<<< HEAD
-    receiver->getConst();
-    // If swapping is allowed, getLastSent() should throw an exception for both
-    // the sender and the receiver.
-    BOOST_CHECK_THROW(sender->getLastSent(), std::logic_error);
-    BOOST_CHECK_THROW(receiver->getLastSent(), std::logic_error);
-    // Finally, we run the tests for a synchronized array that does not allow
-    // swapping.
-    senderReceiver = createSynchronizedProcessArray<T>(N_ELEMENTS, "",
-        SOME_NUMBER, false);
-    sender = senderReceiver.first;
-    receiver = senderReceiver.second;
-    sender->get();
-    sender->getConst();
-    BOOST_CHECK_THROW(receiver->get(), std::logic_error);
-    receiver->getConst();
-    sender->getLastSent();
-    BOOST_CHECK_THROW(receiver->getLastSent(), std::logic_error);
-    // Now we send and then modify the array. The getLastSent() method should
-    // still return the old values, while get() should return the new ones.
-    sender->write();
-    sender->set(std::vector<T>(N_ELEMENTS, SOME_NUMBER + 1));
-    typename std::vector<T> & v2 = sender->get();
-    for (typename std::vector<T>::iterator i = v2.begin(); i != v2.end(); ++i) {
-      BOOST_CHECK(*i == SOME_NUMBER + 1);
-    }
-    typename std::vector<T> const & cv3 = sender->getLastSent();
-    for (typename std::vector<T>::const_iterator i = cv3.begin();
-        i != cv3.end(); ++i) {
-      BOOST_CHECK(*i == SOME_NUMBER);
-    }
-=======
->>>>>>> f2d9307f
   }
 
   template<class T>
@@ -363,17 +330,10 @@
     // If we send two values consecutively, they both should be received because
     // the number of buffers is two.
     sender->get().assign(N_ELEMENTS, SOME_NUMBER);
-<<<<<<< HEAD
-    sender->write();
+    sender->writeDestructively();
     sender->get().assign(N_ELEMENTS, SOME_NUMBER + 1);
-    sender->write();
-    BOOST_CHECK(receiver->readNonBlocking());
-=======
-    BOOST_CHECK(sender->sendDestructively());
-    sender->get().assign(N_ELEMENTS, SOME_NUMBER + 1);
-    BOOST_CHECK(sender->sendDestructively());
-    BOOST_CHECK(receiver->receive());
->>>>>>> f2d9307f
+    sender->writeDestructively();
+    BOOST_CHECK(receiver->readNonBlocking());
     for (typename std::vector<T>::iterator i = receiver->get().begin();
         i != receiver->get().end(); ++i) {
       BOOST_CHECK(*i == SOME_NUMBER);
@@ -388,21 +348,12 @@
     // Now we try to send three values consecutively. This should result in the
     // first value being dropped.
     sender->get().assign(N_ELEMENTS, SOME_NUMBER + 2);
-<<<<<<< HEAD
-    sender->write();
+    sender->writeDestructively();
     sender->get().assign(N_ELEMENTS, SOME_NUMBER + 3);
-    sender->write();
+    sender->writeDestructively();
     sender->get().assign(N_ELEMENTS, SOME_NUMBER + 4);
-    sender->write();
-    BOOST_CHECK(receiver->readNonBlocking());
-=======
-    BOOST_CHECK(sender->sendDestructively());
-    sender->get().assign(N_ELEMENTS, SOME_NUMBER + 3);
-    BOOST_CHECK(sender->sendDestructively());
-    sender->get().assign(N_ELEMENTS, SOME_NUMBER + 4);
-    BOOST_CHECK(!sender->sendDestructively());
-    BOOST_CHECK(receiver->receive());
->>>>>>> f2d9307f
+    sender->writeDestructively();
+    BOOST_CHECK(receiver->readNonBlocking());
     for (typename std::vector<T>::iterator i = receiver->get().begin();
         i != receiver->get().end(); ++i) {
       BOOST_CHECK(*i == SOME_NUMBER + 3);
@@ -413,15 +364,12 @@
       BOOST_CHECK(*i == SOME_NUMBER + 4);
     }
     // We have received all values, so no more values should be available.
-<<<<<<< HEAD
     BOOST_CHECK(!receiver->readNonBlocking());
-=======
-    BOOST_CHECK(!receiver->receive());
     // When we send non-destructively, the value should also be preserved on the
     // sender side.
     sender->get().assign(N_ELEMENTS, SOME_NUMBER + 5);
-    BOOST_CHECK(sender->send());
-    BOOST_CHECK(receiver->receive());
+    sender->write();
+    BOOST_CHECK(receiver->readNonBlocking());
     for (typename std::vector<T>::iterator i = receiver->get().begin();
         i != receiver->get().end(); ++i) {
       BOOST_CHECK(*i == SOME_NUMBER + 5);
@@ -430,14 +378,13 @@
         i != sender->get().end(); ++i) {
       BOOST_CHECK(*i == SOME_NUMBER + 5);
     }
-    // Calling sendDestructively() on a sender that has not the corresponding
+    // Calling writeDestructively() on a sender that has not the corresponding
     // flag set should result in an exception.
     senderReceiver =
             createSynchronizedProcessArray<T>(N_ELEMENTS, "", 0, 2, false);
     sender = senderReceiver.first;
     receiver = senderReceiver.second;
-    BOOST_CHECK_THROW(sender->sendDestructively(), std::runtime_error);
->>>>>>> f2d9307f
+    BOOST_CHECK_THROW(sender->writeDestructively(), std::runtime_error);
   }
 
   template<class T>
@@ -457,46 +404,31 @@
     // the receiver should be greater.
     VersionNumber initialVersionNumber = receiver->getVersionNumber();
     sender->get()[0] = 1;
-<<<<<<< HEAD
-    sender->write();
-    BOOST_CHECK(receiver->readNonBlocking());
-=======
-    BOOST_CHECK(sender->sendDestructively());
-    BOOST_CHECK(receiver->receive());
->>>>>>> f2d9307f
+    sender->writeDestructively();
+    BOOST_CHECK(receiver->readNonBlocking());
     VersionNumber versionNumber = receiver->getVersionNumber();
     BOOST_CHECK(versionNumber > initialVersionNumber);
     BOOST_CHECK(receiver->get()[0] == 1);
     // When we send again specifying the same version number, there should be no
     // update of the receiver.
     sender->get()[0] = 2;
-<<<<<<< HEAD
-    sender->write(versionNumber);
+    sender->writeDestructively(versionNumber);
     BOOST_CHECK(!receiver->readNonBlocking());
-=======
-    BOOST_CHECK(sender->sendDestructively(versionNumber));
-    BOOST_CHECK(!receiver->receive());
->>>>>>> f2d9307f
     BOOST_CHECK(versionNumber == receiver->getVersionNumber());
     BOOST_CHECK(receiver->get()[0] == 1);
     // When we explicitly use a greater version number, the receiver should be
     // updated again.
     sender->get()[0] = 3;
-<<<<<<< HEAD
-    sender->write(versionNumberSource->nextVersionNumber());
-    BOOST_CHECK(receiver->readNonBlocking());
-=======
-    BOOST_CHECK(sender->sendDestructively(versionNumberSource->nextVersionNumber()));
-    BOOST_CHECK(receiver->receive());
->>>>>>> f2d9307f
+    sender->writeDestructively(versionNumberSource->nextVersionNumber());
+    BOOST_CHECK(receiver->readNonBlocking());
     BOOST_CHECK(receiver->getVersionNumber() > versionNumber);
     BOOST_CHECK(receiver->get()[0] == 3);
     // When we send non-destructively, the version number on the sender and the
     // receiver should match after sending and receiving.
     versionNumber = receiver->getVersionNumber();
     sender->get()[0] = 4;
-    BOOST_CHECK(sender->send());
-    BOOST_CHECK(receiver->receive());
+    sender->write();
+    BOOST_CHECK(receiver->readNonBlocking());
     BOOST_CHECK(receiver->getVersionNumber() > versionNumber);
     BOOST_CHECK(receiver->getVersionNumber() == sender->getVersionNumber());
     BOOST_CHECK(receiver->get()[0] == 4);
