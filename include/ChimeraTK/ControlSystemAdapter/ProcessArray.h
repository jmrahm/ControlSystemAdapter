--- conflicted
+++ resolved
@@ -15,7 +15,6 @@
 #include <boost/lockfree/queue.hpp>
 #include <boost/lockfree/spsc_queue.hpp>
 
-//#include "ProcessVariable.h"
 #include <mtca4u/NDRegisterAccessor.h>
 #include "ProcessVariableListener.h"
 #include "TimeStampSource.h"
@@ -76,18 +75,11 @@
      */
     ProcessArray(InstanceType instanceType, const std::string& name,
         const std::vector<T>& initialValue) :
-<<<<<<< HEAD
             mtca4u::NDRegisterAccessor<T>(name),
 	    _instanceType(instanceType), _vectorSize(initialValue.size()),
-	    _swappable(true),
+	    _maySendDestructively(true),
 	    _buffers(boost::make_shared<std::vector<Buffer> >(1)),
 	    _currentIndex(0), _lastSentIndex(0) {
-=======
-        ProcessVariable(name), _instanceType(instanceType), _vectorSize(
-            initialValue.size()), _maySendDestructively(false), _buffers(
-            boost::make_shared<std::vector<Buffer> >(1)), _currentIndex(0), _lastSentIndex(
-            0) {
->>>>>>> f2d9307f
       // It would be better to do the validation before initializing, but this
       // would mean that we would have to initialize twice.
       if (instanceType != STAND_ALONE) {
@@ -112,15 +104,9 @@
      */
     ProcessArray(InstanceType instanceType, const std::string& name,
         const std::vector<T>& initialValue, std::size_t numberOfBuffers,
-<<<<<<< HEAD
-        bool swappable, VersionNumberSource::SharedPtr versionNumberSource) :
+        VersionNumberSource::SharedPtr versionNumberSource) :
 	mtca4u::NDRegisterAccessor<T>(name), _instanceType(instanceType), _vectorSize(
-            initialValue.size()), _swappable(swappable), _buffers(
-=======
-        VersionNumberSource::SharedPtr versionNumberSource) :
-        ProcessVariable(name), _instanceType(instanceType), _vectorSize(
             initialValue.size()), _maySendDestructively(false), _buffers(
->>>>>>> f2d9307f
             boost::make_shared<std::vector<Buffer> >(numberOfBuffers + 2)), _fullBufferQueue(
             boost::make_shared<boost::lockfree::queue<std::size_t> >(
                 numberOfBuffers)), _emptyBufferQueue(
@@ -187,14 +173,9 @@
         VersionNumberSource::SharedPtr versionNumberSource,
         ProcessVariableListener::SharedPtr sendNotificationListener,
         ProcessArray::SharedPtr receiver) :
-<<<<<<< HEAD
 	    mtca4u::NDRegisterAccessor<T>(receiver->getName()),
 	    _instanceType(instanceType), _vectorSize(receiver->_vectorSize),
-	    _swappable(swappable), _buffers(
-=======
-        ProcessVariable(receiver->getName()), _instanceType(instanceType), _vectorSize(
-            receiver->_vectorSize), _maySendDestructively(maySendDestructively), _buffers(
->>>>>>> f2d9307f
+	    _maySendDestructively(maySendDestructively), _buffers(
             receiver->_buffers), _fullBufferQueue(receiver->_fullBufferQueue), _emptyBufferQueue(
             receiver->_emptyBufferQueue), _currentIndex(1), _lastSentIndex(1), _receiver(
             receiver), _timeStampSource(timeStampSource), _versionNumberSource(
@@ -301,35 +282,7 @@
       return *(((*_buffers)[_currentIndex]).value);
     }
 
-<<<<<<< HEAD
-    /**
-     * @deprecated
-     * It is planned that receivers are always swappable.
-     *
-     * Returns a constant reference to the vector that represents the value that
-     * has been sent with the last sent operation.
-     *
-     * This method may only be used on a process variable that is a sender and
-     * if swapping is not allowed for the respective receiver. In all other
-     * cases, calling this method results in an exception.
-     *
-     * While the reference returned by this method stays valid even after a
-     * receive, send, or swap operation is performed on this process variable,
-     * it is recommended to not retain this reference because it might point
-     * to a different vector than expected.
-     */
-    std::vector<T> const & getLastSent() const {
-      if (_instanceType != SENDER || _swappable) {
-        throw std::logic_error(
-            "The last sent value is only available for a sender that is associated with a receiver that does not allow swapping.");
-      }
-      return *(((*_buffers)[_lastSentIndex]).value);
-    }
-
     virtual bool isReadable() const {
-=======
-    bool isReceiver() const {
->>>>>>> f2d9307f
       return _instanceType == RECEIVER;
     }
 
@@ -372,54 +325,7 @@
       return ((*_buffers)[_currentIndex]).versionNumber;
     }
 
-<<<<<<< HEAD
-    /**
-     * Returns the version number associated with the value that has been sent
-     * with the last sent operation.
-     *
-     * This method may only be used on a process variable that is a sender and
-     * if swapping is not allowed for the respective receiver. In all other
-     * cases, calling this method results in an exception.
-     *
-     * @deprecated
-     * This method is going to be removed together with the
-     * {@link getLastSent()} and {@link isSwappable()} methods.
-     */
-    VersionNumber getLastSentVersionNumber() const {
-      // TODO Typically, there should be no reason to check the version number
-      // of the last sent value, but we still have this method for symmetry
-      // reasons (because we also have a getLastSent() method).
-      // We should really consider getting rid of both methods and allow for an
-      // (optional) copy when sending instead of disabling swapping.
-      if (_instanceType != SENDER || _swappable) {
-        throw std::logic_error(
-            "The last sent version number is only available for a sender that is associated with a receiver that does not allow swapping.");
-      }
-      return ((*_buffers)[_lastSentIndex]).versionNumber;
-    }
-
-    /**
-     * Tells whether this array supports swapping. If <code>true</code>, the
-     * <code>swap</code> method can be used to swap the vector backing this
-     * array with a different one, thus avoiding copying during synchronization.
-     * If <code>false</code>, calling <code>swap</code> results in an exception.
-     * Swapping (and other modifications) are always supported on the sender
-     * side but might not be supported on the receiver side.
-     */
-    bool isSwappable() const {
-      // Senders and stand-alone instances are always swappable. For
-      // receivers, it depends on the swappable flag.
-      if (_instanceType == RECEIVER) {
-        return _swappable;
-      } else {
-        return true;
-      }
-    }
-
     bool readNonBlocking() {
-=======
-    bool receive() {
->>>>>>> f2d9307f
       if (_instanceType != RECEIVER) {
         throw std::logic_error(
             "Receive operation is only allowed for a receiver process variable.");
@@ -484,8 +390,204 @@
      *
      * Throws an exception if this process variable is not a sender.
      */
-<<<<<<< HEAD
     void write(VersionNumber newVersionNumber) {
+      writeInternal(newVersionNumber, true);
+    }
+
+    /**
+     * Sends the current value to the receiver. Returns <code>true</code> if an
+     * empty buffer was available and <code>false</code> if no empty buffer was
+     * available and thus a previously sent value has been dropped in order to
+     * send the current value.
+     *
+     * If this process variable has a version-number source, a new version
+     * number is retrieved from this source and used for the value being sent to
+     * the receiver. Otherwise, a version number of zero is used.
+     *
+     * This version of the send operation moves the current value from the
+     * sender to the receiver without copying it. This means that after calling
+     * this method, the sender's value, time stamp, and version number are
+     * undefined. Therefore, this method must only be used if this process
+     * variable is not read (on the sender side) after sending it.
+     *
+     * Throws an exception if this process variable is not a sender or if this
+     * process variable does not allow destructive sending.
+     */
+    void writeDestructively() {
+      VersionNumber newVersionNumber;
+      if (_versionNumberSource) {
+        newVersionNumber = _versionNumberSource->nextVersionNumber();
+      } else {
+        newVersionNumber = 0;
+      }
+      writeDestructively(newVersionNumber);
+    }
+
+    /**
+     * Sends the current value to the receiver. Returns <code>true</code> if an
+     * empty buffer was available and <code>false</code> if no empty buffer was
+     * available and thus a previously sent value has been dropped in order to
+     * send the current value.
+     *
+     * The specified version number is passed to the receiver. If the receiver
+     * has a value with a version number greater than or equal to the specified
+     * version number, it silently discards this update.
+     *
+     * This version of the send operation moves the current value from the
+     * sender to the receiver without copying it. This means that after calling
+     * this method, the sender's value, time stamp, and version number are
+     * undefined. Therefore, this method must only be used if this process
+     * variable is not read (on the sender side) after sending it.
+     *
+     * Throws an exception if this process variable is not a sender or if this
+     * process variable does not allow destructive sending.
+     */
+    void writeDestructively(VersionNumber newVersionNumber) {
+      if (!_maySendDestructively) {
+        throw std::runtime_error(
+            "This process variable must not be sent destructively because the corresponding flag has not been set.");
+      }
+      writeInternal(newVersionNumber, false);
+    }
+
+    const std::type_info& getValueType() const {
+      return typeid(T);
+    }
+
+    bool isArray() const {
+      return true;
+    }
+
+    virtual bool isSameRegister(const boost::shared_ptr<const mtca4u::TransferElement>& e) const{
+      // only true if the very instance of the transfer element is the same
+      return e.get() == this;
+    }
+
+    virtual std::vector<boost::shared_ptr<mtca4u::TransferElement> > getHardwareAccessingElements(){
+      return { boost::enable_shared_from_this<mtca4u::TransferElement>::shared_from_this() };
+    }
+    
+    virtual void replaceTransferElement(boost::shared_ptr<mtca4u::TransferElement>){
+      // You can't replace anything here. Just do nothing.
+    }
+  private:
+
+    /**
+     * Type for the individual buffers. Each buffer stores a vector (wrapped
+     * in a Boost scoped pointer) and a time stamp.
+     */
+    struct Buffer {
+
+      TimeStamp timeStamp;
+      boost::scoped_ptr<std::vector<T> > value;
+      VersionNumber versionNumber;
+
+      /**
+       * Default constructor. Has to be defined explicitly because we have an
+       * non-default copy constructor.
+       */
+      Buffer() :
+          versionNumber(0) {
+      }
+
+      /**
+       * Copy constructor. Some STL implementations need the copy constructor
+       * while initializing the vector that stores the buffers: They do not
+       * default construct each element but only default construct the first
+       * element and then copy it. In this case, this copy constructor will
+       * work perfectly fine. It would even work if the value pointer was
+       * already initialized with a vector, however we might have a serious
+       * performance problem if that happened. Therefore, we use an assertion
+       * to check that the copy constructor is never used once the buffer has
+       * been initialized with a vector.
+       */
+      Buffer(Buffer const & other) :
+          timeStamp(other.timeStamp), value(
+              other.value ? new std::vector<T>(*(other.value)) : 0), versionNumber(
+              other.versionNumber) {
+        assert(!(other.value));
+      }
+
+    };
+
+    /**
+     * Type this instance is representing.
+     */
+    InstanceType _instanceType;
+
+    /**
+     * Number of elements that each vector (and thus this array) has.
+     */
+    std::size_t _vectorSize;
+
+    /**
+     * Flag indicating whether the {@code sendDestructively} methods may be used
+     * on this process array.
+     */
+    bool _maySendDestructively;
+
+    /**
+     * Buffers that hold the actual values.
+     */
+    boost::shared_ptr<std::vector<Buffer> > _buffers;
+
+    /**
+     * Queue holding the indices of the full buffers. Those are the buffers
+     * that have been sent but not yet received. We do not use an spsc_queue
+     * for this queue, because might want to take elements from the sending
+     * thread, so there are two threads which might consume elements and thus
+     * an spsc_queue is not safe.
+     */
+    boost::shared_ptr<boost::lockfree::queue<std::size_t> > _fullBufferQueue;
+
+    /**
+     * Queue holding the empty buffers. Those are the buffers that have been
+     * returned to the sender by the receiver.
+     */
+    boost::shared_ptr<boost::lockfree::spsc_queue<std::size_t> > _emptyBufferQueue;
+
+    /**
+     * Index into the _buffers array that is currently owned by this instance
+     * and used for read and (possibly) write operations.
+     */
+    std::size_t _currentIndex;
+
+    /**
+     * Index of the buffer that has been sent last. This index is only
+     * meaningful if this is a sender and swapping is not allowed on the
+     * receiver.
+     */
+    std::size_t _lastSentIndex;
+
+    /**
+     * Pointer to the receiver associated with this sender. This field is only
+     * used if this process variable represents a sender.
+     */
+    boost::shared_ptr<ProcessArray> _receiver;
+
+    /**
+     * Time-stamp source used to update the time-stamp when sending a value.
+     */
+    boost::shared_ptr<TimeStampSource> _timeStampSource;
+
+    /**
+     * Version number source used for getting the next version number when one
+     * of the {@code set} methods is called without specifying a version number.
+     */
+    boost::shared_ptr<VersionNumberSource> _versionNumberSource;
+
+    /**
+     * Listener that is notified when the process variable is sent.
+     */
+    boost::shared_ptr<ProcessVariableListener> _sendNotificationListener;
+
+    /**
+     * Internal implementation of the various {@code send} methods. All these
+     * methods basically do the same and only differ in whether the data in the
+     * sent array is copied to the buffer used as the new current buffer and
+     * which version number is used.
+     */
+    void writeInternal(VersionNumber newVersionNumber, bool shouldCopy) {
       if (_instanceType != SENDER) {
         throw std::logic_error(
             "Send operation is only allowed for a sender process variable.");
@@ -499,10 +601,11 @@
       }
       // Before sending the value, we have to update the associated
       // time-stamp.
-      ((*_buffers)[_currentIndex]).timeStamp =
+      TimeStamp newTimeStamp =
           _timeStampSource ?
               _timeStampSource->getCurrentTimeStamp() :
               TimeStamp::currentTime();
+      ((*_buffers)[_currentIndex]).timeStamp = newTimeStamp;
       ((*_buffers)[_currentIndex]).versionNumber = newVersionNumber;
       std::size_t nextIndex;
       if (_emptyBufferQueue->pop(nextIndex)) {
@@ -522,250 +625,7 @@
             throw std::runtime_error(
                 "Assertion that empty-buffer queue has at least one element failed.");
           }
-          _fullBufferQueue->push(_currentIndex);
-        }
-=======
-    bool send(VersionNumber newVersionNumber) {
-      return sendInternal(newVersionNumber, true);
-    }
-
-    /**
-     * Sends the current value to the receiver. Returns <code>true</code> if an
-     * empty buffer was available and <code>false</code> if no empty buffer was
-     * available and thus a previously sent value has been dropped in order to
-     * send the current value.
-     *
-     * If this process variable has a version-number source, a new version
-     * number is retrieved from this source and used for the value being sent to
-     * the receiver. Otherwise, a version number of zero is used.
-     *
-     * This version of the send operation moves the current value from the
-     * sender to the receiver without copying it. This means that after calling
-     * this method, the sender's value, time stamp, and version number are
-     * undefined. Therefore, this method must only be used if this process
-     * variable is not read (on the sender side) after sending it.
-     *
-     * Throws an exception if this process variable is not a sender or if this
-     * process variable does not allow destructive sending.
-     */
-    bool sendDestructively() {
-      VersionNumber newVersionNumber;
-      if (_versionNumberSource) {
-        newVersionNumber = _versionNumberSource->nextVersionNumber();
-      } else {
-        newVersionNumber = 0;
->>>>>>> f2d9307f
-      }
-      return sendDestructively(newVersionNumber);
-    }
-
-    /**
-     * Sends the current value to the receiver. Returns <code>true</code> if an
-     * empty buffer was available and <code>false</code> if no empty buffer was
-     * available and thus a previously sent value has been dropped in order to
-     * send the current value.
-     *
-     * The specified version number is passed to the receiver. If the receiver
-     * has a value with a version number greater than or equal to the specified
-     * version number, it silently discards this update.
-     *
-     * This version of the send operation moves the current value from the
-     * sender to the receiver without copying it. This means that after calling
-     * this method, the sender's value, time stamp, and version number are
-     * undefined. Therefore, this method must only be used if this process
-     * variable is not read (on the sender side) after sending it.
-     *
-     * Throws an exception if this process variable is not a sender or if this
-     * process variable does not allow destructive sending.
-     */
-    bool sendDestructively(VersionNumber newVersionNumber) {
-      if (!_maySendDestructively) {
-        throw std::runtime_error(
-            "This process variable must not be sent destructively because the corresponding flag has not been set.");
-      }
-<<<<<<< HEAD
-=======
-      return sendInternal(newVersionNumber, false);
->>>>>>> f2d9307f
-    }
-
-    const std::type_info& getValueType() const {
-      return typeid(T);
-    }
-
-    bool isArray() const {
-      return true;
-    }
-
-    virtual bool isSameRegister(const boost::shared_ptr<const mtca4u::TransferElement>& e) const{
-      // only true if the very instance of the transfer element is the same
-      return e.get() == this;
-    }
-
-    virtual std::vector<boost::shared_ptr<mtca4u::TransferElement> > getHardwareAccessingElements(){
-      return { boost::enable_shared_from_this<mtca4u::TransferElement>::shared_from_this() };
-    }
-    
-    virtual void replaceTransferElement(boost::shared_ptr<mtca4u::TransferElement>){
-      // You can't replace anything here. Just do nothing.
-    }
-  private:
-
-    /**
-     * Type for the individual buffers. Each buffer stores a vector (wrapped
-     * in a Boost scoped pointer) and a time stamp.
-     */
-    struct Buffer {
-
-      TimeStamp timeStamp;
-      boost::scoped_ptr<std::vector<T> > value;
-      VersionNumber versionNumber;
-
-      /**
-       * Default constructor. Has to be defined explicitly because we have an
-       * non-default copy constructor.
-       */
-      Buffer() :
-          versionNumber(0) {
-      }
-
-      /**
-       * Copy constructor. Some STL implementations need the copy constructor
-       * while initializing the vector that stores the buffers: They do not
-       * default construct each element but only default construct the first
-       * element and then copy it. In this case, this copy constructor will
-       * work perfectly fine. It would even work if the value pointer was
-       * already initialized with a vector, however we might have a serious
-       * performance problem if that happened. Therefore, we use an assertion
-       * to check that the copy constructor is never used once the buffer has
-       * been initialized with a vector.
-       */
-      Buffer(Buffer const & other) :
-          timeStamp(other.timeStamp), value(
-              other.value ? new std::vector<T>(*(other.value)) : 0), versionNumber(
-              other.versionNumber) {
-        assert(!(other.value));
-      }
-
-    };
-
-    /**
-     * Type this instance is representing.
-     */
-    InstanceType _instanceType;
-
-    /**
-     * Number of elements that each vector (and thus this array) has.
-     */
-    std::size_t _vectorSize;
-
-    /**
-     * Flag indicating whether the {@code sendDestructively} methods may be used
-     * on this process array.
-     */
-    bool _maySendDestructively;
-
-    /**
-     * Buffers that hold the actual values.
-     */
-    boost::shared_ptr<std::vector<Buffer> > _buffers;
-
-    /**
-     * Queue holding the indices of the full buffers. Those are the buffers
-     * that have been sent but not yet received. We do not use an spsc_queue
-     * for this queue, because might want to take elements from the sending
-     * thread, so there are two threads which might consume elements and thus
-     * an spsc_queue is not safe.
-     */
-    boost::shared_ptr<boost::lockfree::queue<std::size_t> > _fullBufferQueue;
-
-    /**
-     * Queue holding the empty buffers. Those are the buffers that have been
-     * returned to the sender by the receiver.
-     */
-    boost::shared_ptr<boost::lockfree::spsc_queue<std::size_t> > _emptyBufferQueue;
-
-    /**
-     * Index into the _buffers array that is currently owned by this instance
-     * and used for read and (possibly) write operations.
-     */
-    std::size_t _currentIndex;
-
-    /**
-     * Index of the buffer that has been sent last. This index is only
-     * meaningful if this is a sender and swapping is not allowed on the
-     * receiver.
-     */
-    std::size_t _lastSentIndex;
-
-    /**
-     * Pointer to the receiver associated with this sender. This field is only
-     * used if this process variable represents a sender.
-     */
-    boost::shared_ptr<ProcessArray> _receiver;
-
-    /**
-     * Time-stamp source used to update the time-stamp when sending a value.
-     */
-    boost::shared_ptr<TimeStampSource> _timeStampSource;
-
-    /**
-     * Version number source used for getting the next version number when one
-     * of the {@code set} methods is called without specifying a version number.
-     */
-    boost::shared_ptr<VersionNumberSource> _versionNumberSource;
-
-    /**
-     * Listener that is notified when the process variable is sent.
-     */
-    boost::shared_ptr<ProcessVariableListener> _sendNotificationListener;
-
-    /**
-     * Internal implementation of the various {@code send} methods. All these
-     * methods basically do the same and only differ in whether the data in the
-     * sent array is copied to the buffer used as the new current buffer and
-     * which version number is used.
-     */
-    bool sendInternal(VersionNumber newVersionNumber, bool shouldCopy) {
-      if (_instanceType != SENDER) {
-        throw std::logic_error(
-            "Send operation is only allowed for a sender process variable.");
-      }
-      // We have to check that the vector that we currently own still has the
-      // right size. Otherwise, the code using the receiver might get into
-      // trouble when it suddenly experiences a vector of the wrong size.
-      if ((*_buffers)[_currentIndex].value->size() != _vectorSize) {
-        throw std::runtime_error(
-            "Cannot run receive operation because the size of the vector belonging to the current buffer has been modified.");
-      }
-      // Before sending the value, we have to update the associated
-      // time-stamp.
-      TimeStamp newTimeStamp =
-          _timeStampSource ?
-              _timeStampSource->getCurrentTimeStamp() :
-              TimeStamp::currentTime();
-      ((*_buffers)[_currentIndex]).timeStamp = newTimeStamp;
-      ((*_buffers)[_currentIndex]).versionNumber = newVersionNumber;
-      std::size_t nextIndex;
-      bool foundEmptyBuffer;
-      if (_emptyBufferQueue->pop(nextIndex)) {
-        foundEmptyBuffer = true;
-      } else {
-        // We can still send, but we will lose older data.
-        if (_fullBufferQueue->pop(nextIndex)) {
-          foundEmptyBuffer = false;
-        } else {
-          // It is possible, that we did not find an empty buffer but before
-          // we could get a full buffer, the receiver processed all full
-          // buffers. In this case, the queue of empty buffers cannot be empty
-          // any longer because we have at least four buffers.
-          if (!_emptyBufferQueue->pop(nextIndex)) {
-            // This should never happen and is just an assertion for extra
-            // safety.
-            throw std::runtime_error(
-                "Assertion that empty-buffer queue has at least one element failed.");
-          }
-          foundEmptyBuffer = true;
+	  _fullBufferQueue->push(_currentIndex);
         }
       }
       if (shouldCopy) {
@@ -773,13 +633,11 @@
         (*_buffers)[nextIndex].timeStamp = newTimeStamp;
         (*_buffers)[nextIndex].versionNumber = newVersionNumber;
       }
-      _fullBufferQueue->push(_currentIndex);
       _lastSentIndex = _currentIndex;
       _currentIndex = nextIndex;
       if (_sendNotificationListener) {
         _sendNotificationListener->notify(_receiver);
       }
-      return foundEmptyBuffer;
     }
 
   };
