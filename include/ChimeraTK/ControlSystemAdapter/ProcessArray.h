--- conflicted
+++ resolved
@@ -19,10 +19,7 @@
 #include <mtca4u/NDRegisterAccessor.h>
 #include "ProcessVariableListener.h"
 #include "TimeStampSource.h"
-<<<<<<< HEAD
-=======
 #include "VersionNumberSource.h"
->>>>>>> c026bef6
 
 namespace ChimeraTK {
   /**
@@ -38,13 +35,8 @@
    * source will always stay at zero.
    */
   template<class T>
-<<<<<<< HEAD
     class ProcessArray: public mtca4u::NDRegisterAccessor<T> {
-    
-=======
-  class ProcessArray: public ProcessVariable {
-
->>>>>>> c026bef6
+
   public:
 
     /**
@@ -117,13 +109,8 @@
      */
     ProcessArray(InstanceType instanceType, const std::string& name,
         const std::vector<T>& initialValue, std::size_t numberOfBuffers,
-<<<<<<< HEAD
-        bool swappable) :
+        bool swappable, VersionNumberSource::SharedPtr versionNumberSource) :
 	mtca4u::NDRegisterAccessor<T>(name), _instanceType(instanceType), _vectorSize(
-=======
-        bool swappable, VersionNumberSource::SharedPtr versionNumberSource) :
-        ProcessVariable(name), _instanceType(instanceType), _vectorSize(
->>>>>>> c026bef6
             initialValue.size()), _swappable(swappable), _buffers(
             boost::make_shared<std::vector<Buffer> >(numberOfBuffers + 2)), _fullBufferQueue(
             boost::make_shared<boost::lockfree::queue<std::size_t> >(
@@ -188,21 +175,13 @@
      * variable passed to the listener is the receiver and not the sender.
      */
     ProcessArray(InstanceType instanceType, bool swappable,
-<<<<<<< HEAD
-        boost::shared_ptr<TimeStampSource> timeStampSource,
-        boost::shared_ptr<ProcessVariableListener> sendNotificationListener,
-        boost::shared_ptr<ProcessArray> receiver) :
-	    mtca4u::NDRegisterAccessor<T>(receiver->getName()),
-	    _instanceType(instanceType), _vectorSize(receiver->_vectorSize),
-	    _swappable(swappable), _buffers(
-=======
         TimeStampSource::SharedPtr timeStampSource,
         VersionNumberSource::SharedPtr versionNumberSource,
         ProcessVariableListener::SharedPtr sendNotificationListener,
         ProcessArray::SharedPtr receiver) :
-        ProcessVariable(receiver->getName()), _instanceType(instanceType), _vectorSize(
-            receiver->_vectorSize), _swappable(swappable), _buffers(
->>>>>>> c026bef6
+	    mtca4u::NDRegisterAccessor<T>(receiver->getName()),
+	    _instanceType(instanceType), _vectorSize(receiver->_vectorSize),
+	    _swappable(swappable), _buffers(
             receiver->_buffers), _fullBufferQueue(receiver->_fullBufferQueue), _emptyBufferQueue(
             receiver->_emptyBufferQueue), _currentIndex(1), _lastSentIndex(1), _receiver(
             receiver), _timeStampSource(timeStampSource), _versionNumberSource(
@@ -497,9 +476,6 @@
       }
     }
 
-<<<<<<< HEAD
-    void write() {
-=======
     /**
      * Sends the current value to the receiver. Returns <code>true</code> if an
      * empty buffer was available and <code>false</code> if no empty buffer was
@@ -512,14 +488,14 @@
      *
      * Throws an exception if this process variable is not a sender.
      */
-    bool send() {
+    void write() {
       VersionNumber newVersionNumber;
       if (_versionNumberSource) {
         newVersionNumber = _versionNumberSource->nextVersionNumber();
       } else {
         newVersionNumber = 0;
       }
-      return send(newVersionNumber);
+      write(newVersionNumber);
     }
 
     /**
@@ -534,8 +510,7 @@
      *
      * Throws an exception if this process variable is not a sender.
      */
-    bool send(VersionNumber newVersionNumber) {
->>>>>>> c026bef6
+    void write(VersionNumber newVersionNumber) {
       if (_instanceType != SENDER) {
         throw std::logic_error(
             "Send operation is only allowed for a sender process variable.");
@@ -589,8 +564,7 @@
     bool isArray() const {
       return true;
     }
-<<<<<<< HEAD
-   
+
     virtual bool isSameRegister(const boost::shared_ptr<const mtca4u::TransferElement>& e) const{
       // only true if the very instance of the transfer element is the same
       return e.get() == this;
@@ -603,9 +577,6 @@
     virtual void replaceTransferElement(boost::shared_ptr<mtca4u::TransferElement>){
       // You can't replace anything here. Just do nothing.
     }
-=======
->>>>>>> c026bef6
-
   private:
 
     /**
